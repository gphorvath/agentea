--- conflicted
+++ resolved
@@ -1,10 +1,6 @@
-<<<<<<< HEAD
-.PHONY: help setup lint dev prod build clean
-=======
 DOCKER_IMAGE := agentea:latest
 
-.PHONY: help setup format lint dev prod build clean docker-build docker-run docker-stop
->>>>>>> 017bd5eb
+.PHONY: help setup lint dev prod build clean docker-build docker-run docker-stop
 
 # Default target
 .DEFAULT_GOAL := help
